#include <stdio.h>
#include <stdlib.h>
#include <math.h>

#include <omp.h>
#include <pthread.h>


/* Functions to be implemented: */
void ftcs_solver ( int step );
void external_heat ( int step );

/* Prototypes for functions found at the end of this file */
void write_temp ( int step );
void print_local_temps(int step);
void init_temp_material();
void init_local_temp();

/*
 * Physical quantities:
 * k                    : thermal conductivity      [Watt / (meter Kelvin)]
 * rho                  : density                   [kg / meter^3]
 * cp                   : specific heat capacity    [kJ / (kg Kelvin)]
 * rho * cp             : volumetric heat capacity  [Joule / (meter^3 Kelvin)]
 * alpha = k / (rho*cp) : thermal diffusivity       [meter^2 / second]
 *
 * Mercury:
 * cp = 0.140, rho = 13506, k = 8.69
 * alpha = 8.69 / (0.140*13506) =~ 0.0619
 *
 * Copper:
 * cp = 0.385, rho = 8960, k = 401
 * alpha = 401.0 / (0.385 * 8960) =~ 0.120
 *
 * Tin:
 * cp = 0.227, k = 67, rho = 7300
 * alpha = 67.0 / (0.227 * 7300) =~ 0.040
 *
 * Aluminium:
 * cp = 0.897, rho = 2700, k = 237
 * alpha = 237 / (0.897 * 2700) =~ 0.098
 */

const float MERCURY = 0.0619;
const float COPPER = 0.116;
const float TIN = 0.040;
const float ALUMINIUM = 0.098;


/* Size of the computational grid - 512x512 square */
const int GRID_SIZE[2] = {512 , 512};

/* Parameters of the simulation: how many steps, and when to cut off the heat */
const int NSTEPS = 10000;
const int CUTOFF = 5000;

/* How often to dump state to file (steps).
 */
const int SNAPSHOT = 500;

/* Border thickness */
const int BORDER = 1;

/* Arrays for the simulation data */
float
    *material,          // Global material constants, on rank 0
    *temperature[2];       // Global temperature field, on rank 0

/* Discretization: 5cm square cells, 2.5ms time intervals */
const float
    h  = 5e-2,
    dt = 2.5e-3;
    
<<<<<<< HEAD
int n_threads = 1337;

=======
int n_threads = 1000;
>>>>>>> 9b9c3b63



/* Indexing functions, returns linear index for x and y coordinates, compensating for the border */

// temperature
int ti(int x, int y){
    return ((y+(BORDER))*(GRID_SIZE[0]+2*(BORDER)) + x + (BORDER));
}

// material
int mi(int x, int y){
    return ((y)*(GRID_SIZE[0]) + x );
}



void ftcs_solver( int step ){
#pragma omp parallel for num_threads(n_threads)
    for(int x = 0; x < GRID_SIZE[0]; x++){
        for(int y = 0; y < GRID_SIZE[1]; y++){
            float* in = temperature[(step)%2];
            float* out = temperature[(step+1)%2];
            
            out[ti(x,y)] = in[ti(x,y)] + material[mi(x,y)]*
                           (in[ti(x+1,y)] + 
                           in[ti(x-1,y)] + 
                           in[ti(x,y+1)] + 
                           in[ti(x,y-1)] -
                           4*in[ti(x,y)]);
        }
    }
}

void external_heat( int step ){
#pragma omp parallel for num_threads(n_threads)
    for(int x=(GRID_SIZE[0]/4); x<=(3*GRID_SIZE[0]/4); x++){
        for(int y=(GRID_SIZE[1]/2)-(GRID_SIZE[1]/16); y<=(GRID_SIZE[1]/2)+(GRID_SIZE[1]/16); y++){
            temperature[step%2][ti(x,y)] = 100.0;
        }
    }
}


    

int main ( int argc, char **argv ){
    
    if(argc != 2){
        printf("Useage: %s <n_threads>\n", argv[0]);
        exit(-1);
    }
    n_threads = atoi(argv[1]);
        
    size_t temperature_size =(GRID_SIZE[0]+2*(BORDER))*(GRID_SIZE[1]+2*(BORDER));
    temperature[0] = calloc(temperature_size, sizeof(float));
    temperature[1] = calloc(temperature_size, sizeof(float));
    size_t material_size = (GRID_SIZE[0])*(GRID_SIZE[1]); 
    material = calloc(material_size, sizeof(float));
        
    init_temp_material();
    
        
        // Main integration loop: NSTEPS iterations, impose external heat
    for( int step=0; step<NSTEPS; step += 1 ){
        if( step < CUTOFF ){
            external_heat ( step );
        }
        ftcs_solver( step );
            
        if((step % SNAPSHOT) == 0){
            write_temp(step);
        }
    }
        
    free (temperature[0]);
    free (temperature[1]);
    free (material);
        
    exit ( EXIT_SUCCESS );
}




void init_temp_material(){
    
    for(int x = -(BORDER); x < GRID_SIZE[0] + (BORDER); x++){
        for(int y = -(BORDER); y < GRID_SIZE[1] +(BORDER); y++){
            temperature[0][ti(x,y)] = 10.0;
             temperature[1][ti(x,y)] = 10.0;

        }
    }
    
    for(int x = 0; x < GRID_SIZE[0]; x++){
        for(int y = 0; y < GRID_SIZE[1]; y++){
            temperature[0][ti(x,y)] = 20.0;
            material[mi(x,y)] = MERCURY * (dt/(h*h));
        }
    }
    
    /* Set up the two blocks of copper and tin */
    for(int x=(5*GRID_SIZE[0]/8); x<(7*GRID_SIZE[0]/8); x++ ){
        for(int y=(GRID_SIZE[1]/8); y<(3*GRID_SIZE[1]/8); y++ ){
            material[mi(x,y)] = COPPER * (dt/(h*h));
            temperature[0][ti(x,y)] = 60.0;
        }
    }
    
    for(int x=(GRID_SIZE[0]/8); x<(GRID_SIZE[0]/2)-(GRID_SIZE[0]/8); x++ ){
        for(int y=(5*GRID_SIZE[1]/8); y<(7*GRID_SIZE[1]/8); y++ ){
            
            material[mi(x,y)] = TIN * (dt/(h*h));
            temperature[0][ti(x,y)] = 60.0;
        }
    }

    /* Set up the heating element in the middle */
    for(int x=(GRID_SIZE[0]/4); x<=(3*GRID_SIZE[0]/4); x++){
        for(int y=(GRID_SIZE[1]/2)-(GRID_SIZE[1]/16); y<=(GRID_SIZE[1]/2)+(GRID_SIZE[1]/16); y++){
            material[mi(x,y)] = ALUMINIUM * (dt/(h*h));
            temperature[0][ti(x,y)] = 100.0;
        }
    }
}


/* Save 24 - bits bmp file, buffer must be in bmp format: upside - down */
void savebmp(char *name, unsigned char *buffer, int x, int y) {
  FILE *f = fopen(name, "wb");
  if (!f) {
    printf("Error writing image to disk.\n");
    return;
  }
  unsigned int size = x * y * 3 + 54;
  unsigned char header[54] = {'B', 'M',
                      size&255,
                      (size >> 8)&255,
                      (size >> 16)&255,
                      size >> 24,
                      0, 0, 0, 0, 54, 0, 0, 0, 40, 0, 0, 0, x&255, x >> 8, 0,
                      0, y&255, y >> 8, 0, 0, 1, 0, 24, 0, 0, 0, 0, 0, 0, 0,
                      0, 0, 0, 0, 0, 0, 0, 0, 0, 0, 0, 0, 0, 0, 0, 0, 0, 0};
  fwrite(header, 1, 54, f);
  fwrite(buffer, 1, GRID_SIZE[0] * GRID_SIZE[1] * 3, f);
  fclose(f);
}

void fancycolour(unsigned char *p, float temp) {
    float r = (temp/101) * 255;
    
    if(temp <= 25){
        p[2] = 0;
        p[1] = (unsigned char)((temp/25)*255);
        p[0] = 255;
    }
    else if (temp <= 50){
        p[2] = 0;
        p[1] = 255;
        p[0] = 255 - (unsigned char)(((temp-25)/25) * 255);
    }
    else if (temp <= 75){
        
        p[2] = (unsigned char)(255* (temp-50)/25);
        p[1] = 255;
        p[0] = 0;
    }
    else{
        p[2] = 255;
        p[1] = 255 -(unsigned char)(255* (temp-75)/25) ;
        p[0] = 0;
    }
}

/* Create nice image from iteration counts. take care to create it upside down (bmp format) */
void output(char* filename, int step){
    unsigned char *buffer = calloc(GRID_SIZE[0] * GRID_SIZE[1]* 3, 1);
    for (int j = 0; j < GRID_SIZE[1]; j++) {
        for (int i = 0; i < GRID_SIZE[0]; i++) {
        int p = ((GRID_SIZE[1] - j - 1) * GRID_SIZE[0] + i) * 3;
        fancycolour(buffer + p, temperature[step%2][ti(i,j)]);
      }
    }
    /* write image to disk */
    savebmp(filename, buffer, GRID_SIZE[0], GRID_SIZE[1]);
    free(buffer);
}


void write_temp ( int step ){
    char filename[15];
    sprintf ( filename, "data/%.4d.bmp", step/SNAPSHOT );

    output ( filename, step );
    printf ( "Snapshot at step %d\n", step );
}<|MERGE_RESOLUTION|>--- conflicted
+++ resolved
@@ -71,12 +71,7 @@
     h  = 5e-2,
     dt = 2.5e-3;
     
-<<<<<<< HEAD
 int n_threads = 1337;
-
-=======
-int n_threads = 1000;
->>>>>>> 9b9c3b63
 
 
 
